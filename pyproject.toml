--- conflicted
+++ resolved
@@ -9,10 +9,7 @@
 dependencies = [
     "fastapi>=0.95.1",
     "openai>=1.3.6",
-<<<<<<< HEAD
-=======
     "google-generativeai>=0.3.2",
->>>>>>> 80f9e735
     "httpx>=0.24.0",
     "uvicorn>=0.22.0",
 ]
